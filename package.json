{
  "name": "codex.editor.paragraph",
<<<<<<< HEAD
  "version": "2.1.0",
=======
  "version": "2.2.0",
>>>>>>> 0521d01b
  "keywords": [
    "codex editor",
    "paragraph",
    "tool"
  ],
  "description": "Paragraph Tool for CodeX.Editor",
  "license": "MIT",
  "repository": "https://github.com/codex-editor/paragraph",
  "main": "./dist/bundle.js",
  "scripts": {
    "build": "webpack --config ./webpack.config.js --mode production --watch"
  },
  "author": {
    "name": "CodeX Team",
    "email": "team@ifmo.su"
  },
  "devDependencies": {
    "babel-core": "^6.26.3",
    "babel-loader": "^7.1.5",
    "babel-preset-env": "^1.7.0",
    "css-loader": "^1.0.0",
    "style-loader": "^0.21.0",
    "webpack": "^4.16.3",
    "webpack-cli": "^3.1.0"
  },
  "babel": {
    "presets": [
      "env"
    ]
  }
}<|MERGE_RESOLUTION|>--- conflicted
+++ resolved
@@ -1,10 +1,6 @@
 {
   "name": "codex.editor.paragraph",
-<<<<<<< HEAD
-  "version": "2.1.0",
-=======
-  "version": "2.2.0",
->>>>>>> 0521d01b
+  "version": "2.3.0",
   "keywords": [
     "codex editor",
     "paragraph",
