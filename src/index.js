--- conflicted
+++ resolved
@@ -37,18 +37,11 @@
   /**
    * Render plugin`s main Element and fill it with saved data
    *
-<<<<<<< HEAD
-   * @param {{data: ParagraphData, config: object, api: object}}
-   *   data — previously saved data
-   *   config - user config for Tool
-   *   api - Editor.js API
-   *   readOny - read only mode flag
-=======
    * @param {object} params - constructor params
    * @param {ParagraphData} params.data - previously saved data
    * @param {ParagraphConfig} params.config - user config for Tool
    * @param {object} params.api - editor.js api
->>>>>>> c6c528aa
+   * @param {boolean} readOnly - read only mode flag
    */
   constructor({data, config, api, readOnly}) {
     this.api = api;
@@ -102,12 +95,8 @@
     let div = document.createElement('DIV');
 
     div.classList.add(this._CSS.wrapper, this._CSS.block);
-<<<<<<< HEAD
-    div.dataset.placeholder = this._placeholder;
-=======
     div.contentEditable = true;
     div.dataset.placeholder = this.api.i18n.t(this._placeholder);
->>>>>>> c6c528aa
 
     if (!this.readOnly) {
       div.contentEditable = true;
